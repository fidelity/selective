name: ci

on:
  push:
    branches:
      - master
  pull_request:
    branches:
      - master
  schedule:
    - cron: '00 12 * * 1' # Runs every Monday at 8:00 AM EST

jobs:
  Test:
    runs-on: ${{ matrix.os }}
    strategy:
      matrix:
        python-version: ['3.7', '3.8', '3.9', '3.10']
        os: [ubuntu-latest, macos-latest, windows-latest]
    steps:
      - uses: actions/checkout@v2
      - name: Set up Python ${{ matrix.python-version }}
        uses: actions/setup-python@v2
        with:
          python-version: ${{ matrix.python-version }}

      - name: Check
        shell: bash
        run: |
          python3 -m pip install --upgrade pip
          pip install -e .
<<<<<<< HEAD
          PYTHONHASHSEED=0 python3 -m unittest discover -v tests
          python3 setup.py install
  
=======
          python3 -m unittest discover -v tests
          python3 setup.py install
>>>>>>> a6cd371a
<|MERGE_RESOLUTION|>--- conflicted
+++ resolved
@@ -29,11 +29,5 @@
         run: |
           python3 -m pip install --upgrade pip
           pip install -e .
-<<<<<<< HEAD
           PYTHONHASHSEED=0 python3 -m unittest discover -v tests
-          python3 setup.py install
-  
-=======
-          python3 -m unittest discover -v tests
-          python3 setup.py install
->>>>>>> a6cd371a
+          python3 setup.py install